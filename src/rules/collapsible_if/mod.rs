use nu_protocol::ast::Expr;

use crate::{
    Fix, Replacement,
    ast::CallExt,
    context::LintContext,
    rule::{Rule, RuleCategory},
    violation::{RuleViolation, Severity},
};

/// Creates a violation with fix for a collapsible if statement
fn create_violation(call: &nu_protocol::ast::Call, fix_text: String) -> RuleViolation {
    let fix = Fix::new_static(
        "Collapse nested if statements",
        vec![Replacement::new_dynamic(call.span(), fix_text)],
    );

    RuleViolation::new_static(
        "collapsible_if",
        "Nested if statement can be collapsed using 'and'",
        call.span(),
    )
    .with_suggestion_static("Combine conditions using 'and' instead of nesting if statements")
    .with_fix(fix)
}

fn check(context: &LintContext) -> Vec<RuleViolation> {
    context.collect_rule_violations(|expr, ctx| match &expr.expr {
        Expr::Call(call) if call.is_call_to_command("if", ctx) => call
            .generate_collapsed_if(ctx)
            .map(|fix_text| create_violation(call, fix_text))
            .into_iter()
            .collect(),
        _ => vec![],
    })
}

pub fn rule() -> Rule {
    Rule::new(
        "collapsible_if",
        RuleCategory::CodeQuality,
<<<<<<< HEAD
        Severity::Info,
        "Collapse nested if statements without else clauses into a single if with combined \
         conditions",
=======
        Severity::Warning,
        "Collapse nested if statements without else clauses into a single if with combined conditions",
>>>>>>> 653bb957
        check,
    )
}

#[cfg(test)]
mod detect_bad;
#[cfg(test)]
mod generated_fix;
#[cfg(test)]
mod ignore_good;<|MERGE_RESOLUTION|>--- conflicted
+++ resolved
@@ -39,14 +39,9 @@
     Rule::new(
         "collapsible_if",
         RuleCategory::CodeQuality,
-<<<<<<< HEAD
-        Severity::Info,
+        Severity::Warning,
         "Collapse nested if statements without else clauses into a single if with combined \
          conditions",
-=======
-        Severity::Warning,
-        "Collapse nested if statements without else clauses into a single if with combined conditions",
->>>>>>> 653bb957
         check,
     )
 }
