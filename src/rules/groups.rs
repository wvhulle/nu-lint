--- conflicted
+++ resolved
@@ -41,10 +41,6 @@
     name: "idioms",
     description: "Simplifications unique to the Nu language.",
     rules: &[
-<<<<<<< HEAD
-        super::remove_string_quotes::RULE,
-=======
->>>>>>> f3b97c3c
         super::builtin_not_empty::RULE,
         super::dispatch_with_subcommands::RULE,
         super::items_instead_of_transpose_each::RULE,
@@ -104,7 +100,7 @@
         super::unnecessary_mut::RULE,
         super::unused_helper_functions::RULE,
         super::script_export_main::RULE,
-        super::bare_string_okay::RULE,
+        super::remove_string_quotes::RULE,
         super::inline_single_use_function::RULE,
     ],
 };
